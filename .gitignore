.idea
node_modules/
**/build/**.*
**/.vscode/**.*
<<<<<<< HEAD
.env*
=======
.env
.swp
>>>>>>> 6c1b7e89
<|MERGE_RESOLUTION|>--- conflicted
+++ resolved
@@ -2,9 +2,5 @@
 node_modules/
 **/build/**.*
 **/.vscode/**.*
-<<<<<<< HEAD
-.env*
-=======
-.env
 .swp
->>>>>>> 6c1b7e89
+.env*