--- conflicted
+++ resolved
@@ -176,18 +176,8 @@
         const resolvePayeeSpan = this.span.getChild('sdk_outbound_resolve_payee');
         resolvePayeeSpan.setTags(getSpanTags(Enum.Events.Event.Type.PARTY, Enum.Events.Event.Action.RESOLVE, payeeKey, this.dfspId, 'parties'));
         return new Promise(async (resolve, reject) => {
-<<<<<<< HEAD
-            // set up a timeout for the resolution
-            const timeout = setTimeout(() => {
-                const err = new BackendError(`Timeout resolving payee for transfer ${this.data.transferId}`, 504);
-                histTimerEnd({ success: false });
-                return reject(err);
-            }, ASYNC_TIMEOUT_MILLS);
-
-=======
             // listen for resolution events on the payee idType and idValue
             const payeeKey = `${this.data.to.idType}_${this.data.to.idValue}`;
->>>>>>> c9c0edb9
 
             // hook up a subscriber to handle response messages
             const subId = await this.cache.subscribe(payeeKey, (cn, msg, subId) => {
@@ -225,76 +215,49 @@
                     this.logger.push({ payee }).log('Payee resolved');
 
                     // stop listening for payee resolution messages
-<<<<<<< HEAD
-                    this.subscriber.unsubscribe(payeeKey, () => {
-                        this.logger.log('Payee resolution subscriber unsubscribed');
-                    });
-
-                    // check we got the right payee and info we need
-                    if(payee.partyIdInfo.partyIdType !== this.data.to.idType) {
-                        const err = new Error(`Expecting resolved payee party IdType to be ${this.data.to.idType} but got ${payee.partyIdInfo.partyIdType}`);
-                        histTimerEnd({ success: false });
-                        resolvePayeeSpan.error(err.message);
-                        resolvePayeeSpan.finish(err.message);
-                        return reject(err);
-                    }
-
-                    if(payee.partyIdInfo.partyIdentifier !== this.data.to.idValue) {
-                        const err = new Error(`Expecting resolved payee party identifier to be ${this.data.to.idValue} but got ${payee.partyIdInfo.partyIdentifier}`);
-                        histTimerEnd({ success: false });
-                        resolvePayeeSpan.error(err.message);
-                        resolvePayeeSpan.finish(err.message);
-                        return reject(err);
-                    }
-
-                    if(!payee.partyIdInfo.fspId) {
-                        const err = new Error(`Expecting resolved payee party to have an FSPID: ${util.inspect(payee.partyIdInfo)}`);
-                        histTimerEnd({ success: false });
-                        resolvePayeeSpan.error(err.message);
-                        resolvePayeeSpan.finish(err.message);
-                        return reject(err);
-=======
                     this.cache.unsubscribe(payeeKey, subId).then(() => {
                         // check we got the right payee and info we need
                         if(payee.partyIdInfo.partyIdType !== this.data.to.idType) {
                             const err = new Error(`Expecting resolved payee party IdType to be ${this.data.to.idType} but got ${payee.partyIdInfo.partyIdType}`);
+                            histTimerEnd({ success: false });
+                            resolvePayeeSpan.error(err.message);
+                            resolvePayeeSpan.finish(err.message);
                             return reject(err);
                         }
 
-                        if(payee.partyIdInfo.partyIdentifier !== this.data.to.idValue) {
-                            const err = new Error(`Expecting resolved payee party identifier to be ${this.data.to.idValue} but got ${payee.partyIdInfo.partyIdentifier}`);
-                            return reject(err);
-                        }
->>>>>>> c9c0edb9
-
-                        if(!payee.partyIdInfo.fspId) {
-                            const err = new Error(`Expecting resolved payee party to have an FSPID: ${util.inspect(payee.partyIdInfo)}`);
-                            return reject(err);
-                        }
+                    if(payee.partyIdInfo.partyIdentifier !== this.data.to.idValue) {
+                        const err = new Error(`Expecting resolved payee party identifier to be ${this.data.to.idValue} but got ${payee.partyIdInfo.partyIdentifier}`);
+                        histTimerEnd({ success: false });
+                        resolvePayeeSpan.error(err.message);
+                        resolvePayeeSpan.finish(err.message);
+                        return reject(err);
+                    }
+
+                    if(!payee.partyIdInfo.fspId) {
+                        const err = new Error(`Expecting resolved payee party to have an FSPID: ${util.inspect(payee.partyIdInfo)}`);
+                        histTimerEnd({ success: false });
+                        resolvePayeeSpan.error(err.message);
+                        resolvePayeeSpan.finish(err.message);
+                        return reject(err);
+
+                    }
 
                         // now we got the payee, add the details to our data so we can use it
                         // in the quote request
                         this.data.to.fspId = payee.partyIdInfo.fspId;
 
-                        if(payee.personalInfo) {
-                            if(payee.personalInfo.complexName) {
-                                this.data.to.firstName = payee.personalInfo.complexName.firstName || this.data.to.firstName;
-                                this.data.to.middleName = payee.personalInfo.complexName.middleName || this.data.to.middleName;
-                                this.data.to.lastName = payee.personalInfo.complexName.lastName || this.data.to.lastName;
-                            }
-                            this.data.to.dateOfBirth = payee.personalInfo.dateOfBirth;
+                    if(payee.personalInfo) {
+                        if(payee.personalInfo.complexName) {
+                            this.data.to.firstName = payee.personalInfo.complexName.firstName || this.data.to.firstName;
+                            this.data.to.middleName = payee.personalInfo.complexName.middleName || this.data.to.middleName;
+                            this.data.to.lastName = payee.personalInfo.complexName.lastName || this.data.to.lastName;
                         }
-<<<<<<< HEAD
                         this.data.to.dateOfBirth = payee.personalInfo.dateOfBirth;
                     }
                     histTimerEnd({ success: true });
                     resolvePayeeSpan.finish();
-                    return resolve();
-=======
-
-                        return resolve(payee);
+                    return resolve(payee);
                     });
->>>>>>> c9c0edb9
                 }
                 catch(err) {
                     histTimerEnd({ success: false });
@@ -320,17 +283,14 @@
                 histTimerEnd({ success: true });
             }
             catch(err) {
-<<<<<<< HEAD
-                histTimerEnd({ success: false });
-                await resolvePayeeSpan.error(err);
-                await resolvePayeeSpan.finish(err);
-=======
                 // cancel the timout and unsubscribe before rejecting the promise
                 clearTimeout(timeout);
                 this.cache.unsubscribe(payeeKey, subId).catch(e => {
                     this.logger.log(`Error unsubscribing ${payeeKey} ${subId}: ${e.stack || util.inspect(e)}`);
                 });
->>>>>>> c9c0edb9
+                histTimerEnd({ success: false });
+                await resolvePayeeSpan.error(err);
+                await resolvePayeeSpan.finish(err);
                 return reject(err);
             }
         });
@@ -350,16 +310,6 @@
         ).startTimer();
         const requestQuoteSpan = this.span.getChild('sdk_outbound_request_quote');
         return new Promise(async (resolve, reject) => {
-<<<<<<< HEAD
-            // set up a timeout for the request
-            const timeout = setTimeout(() => {
-                const err = new BackendError(`Timeout requesting quote for transfer ${this.data.transferId}`, 504);
-                histTimerEnd({ success: false });
-                return reject(err);
-            }, ASYNC_TIMEOUT_MILLS);
-
-=======
->>>>>>> c9c0edb9
             // create a quote request
             const quote = this._buildQuoteRequest();
             requestQuoteSpan.setTags(getSpanTags(Enum.Events.Event.Type.QUOTE, Enum.Events.Event.Action.REQUEST, quote.quoteId, this.dfspId, this.data.to.fspId));
@@ -399,41 +349,24 @@
                     clearTimeout(timeout);
 
                     // stop listening for payee resolution messages
-<<<<<<< HEAD
-                    this.subscriber.unsubscribe(quoteKey, () => {
-                        this.logger.log('Quote request subscriber unsubscribed');
-                    });
-
-                    if (error) {
+                    this.cache.unsubscribe(quoteKey, subId).then(() => {
+                        if (error) {
                         histTimerEnd({ success: false });
                         requestQuoteSpan.error(error);
                         requestQuoteSpan.finish(error);
-                        return reject(error);
-                    }
-=======
-                    this.cache.unsubscribe(quoteKey, subId).then(() => {
-                        if (error) {
                             return reject(error);
                         }
->>>>>>> c9c0edb9
 
                         const quoteResponseBody = message.data;
                         const quoteResponseHeaders = message.headers;
                         this.logger.push({ quoteResponseBody }).log('Quote response received');
 
-<<<<<<< HEAD
                     this.data.quoteResponse = quoteResponseBody;
                     this.data.quoteResponseSource = quoteResponseHeaders['fspiop-source'];
                     histTimerEnd({ success: true });
                     requestQuoteSpan.finish();
                     return resolve(quote);
-=======
-                        this.data.quoteResponse = quoteResponseBody;
-                        this.data.quoteResponseSource = quoteResponseHeaders['fspiop-source'];
-
-                        return resolve(quote);
                     });
->>>>>>> c9c0edb9
                 }
                 catch(err) {
                     requestQuoteSpan.error(err);
@@ -459,17 +392,14 @@
                 histTimerEnd({ success: true });
             }
             catch(err) {
-<<<<<<< HEAD
-                histTimerEnd({ success: false });
-                await requestQuoteSpan.error(err);
-                await requestQuoteSpan.finish(err);
-=======
                 // cancel the timout and unsubscribe before rejecting the promise
                 clearTimeout(timeout);
                 this.cache.unsubscribe(quoteKey, subId).catch(e => {
                     this.logger.log(`Error unsubscribing ${quoteKey} ${subId}: ${e.stack || util.inspect(e)}`);
                 });
->>>>>>> c9c0edb9
+                histTimerEnd({ success: false });
+                await requestQuoteSpan.error(err);
+                await requestQuoteSpan.finish(err);
                 return reject(err);
             }
         });
@@ -538,17 +468,8 @@
         const prepare = this._buildTransferPrepare();
         executeTransferSpan.setTags(getSpanTags(Enum.Events.Event.Type.TRANSFER, Enum.Events.Event.Action.INITIATE, prepare.transferId, this.dfspId, this.data.quoteResponseSource));
         return new Promise(async (resolve, reject) => {
-<<<<<<< HEAD
-            // set up a timeout for the request
-            const timeout = setTimeout(() => {
-                const err = new BackendError(`Timeout waiting for fulfil for transfer ${this.data.transferId}`, 504);
-                histTimerEnd({ success: false });
-                return reject(err);
-            }, ASYNC_TIMEOUT_MILLS);
-=======
             // create a transfer prepare request
             const prepare = this._buildTransferPrepare();
->>>>>>> c9c0edb9
 
             // listen for events on the transferId
             const transferKey = `tf_${this.data.transferId}`;
@@ -581,31 +502,19 @@
                     // cancel the timeout handler
                     clearTimeout(timeout);
 
-<<<<<<< HEAD
-                    // stop listening for payee resolution messages
-                    this.subscriber.unsubscribe(transferKey, () => {
-                        this.logger.log('Transfer fulfil subscriber unsubscribed');
-                    });
-
-                    if (error) {
-                        histTimerEnd({ success: false });
-                        await executeTransferSpan.error(error);
-                        await executeTransferSpan.finish(error);
-                        return reject(error);
-                    }
-=======
                     // stop listening for transfer fulfil messages
                     this.cache.unsubscribe(transferKey, subId).then(() => {
                         if (error) {
+                        histTimerEnd({ success: false });
+                        await executeTransferSpan.error(error);
+                        await executeTransferSpan.finish(error);
                             return reject(error);
                         }
->>>>>>> c9c0edb9
 
                         const fulfil = message.data;
                         this.logger.push({ fulfil }).log('Transfer fulfil received');
                         this.data.fulfil = fulfil;
 
-<<<<<<< HEAD
                     if(this.checkIlp && !this.ilp.validateFulfil(fulfil.fulfilment, this.data.quoteResponse.condition)) {
                         histTimerEnd({ success: false });
                         throw new Error('Invalid fulfilment received from peer DFSP.');
@@ -613,14 +522,7 @@
                     histTimerEnd({ success: true });
                     await executeTransferSpan.finish();
                     return resolve(fulfil);
-=======
-                        if(this.checkIlp && !this.ilp.validateFulfil(fulfil.fulfilment, this.data.quoteResponse.condition)) {
-                            throw new Error('Invalid fulfilment received from peer DFSP.');
-                        }
-
-                        return resolve(fulfil);
                     });
->>>>>>> c9c0edb9
                 }
                 catch(err) {
                     histTimerEnd({ success: false });
@@ -646,17 +548,14 @@
                 histTimerEnd({ success: true });
             }
             catch(err) {
-<<<<<<< HEAD
-                histTimerEnd({ success: false });
-                await executeTransferSpan.error(err);
-                await executeTransferSpan.finish(err);
-=======
                 // cancel the timout and unsubscribe before rejecting the promise
                 clearTimeout(timeout);
                 this.cache.unsubscribe(transferKey, subId).catch(e => {
                     this.logger.log(`Error unsubscribing ${transferKey} ${subId}: ${e.stack || util.inspect(e)}`);
                 });
->>>>>>> c9c0edb9
+                histTimerEnd({ success: false });
+                await executeTransferSpan.error(err);
+                await executeTransferSpan.finish(err);
                 return reject(err);
             }
         });
@@ -788,24 +687,6 @@
 
 
     /**
-<<<<<<< HEAD
-     * Unsubscribe the models subscriber from all subscriptions
-     */
-    async _unsubscribeAll() {
-        return new Promise((resolve) => {
-            this.subscriber.unsubscribe(() => {
-                this.subscriber.quit(() => {
-                    this.logger.log('Transfer model unsubscribed from all subscriptions');
-                    return resolve();
-                });
-            });
-        });
-    }
-
-
-    /**
-=======
->>>>>>> c9c0edb9
      * Returns a promise that resolves when the state machine has reached a terminal state
      */
     async run() {
