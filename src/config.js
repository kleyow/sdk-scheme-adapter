/**************************************************************************
 *  (C) Copyright ModusBox Inc. 2019 - All rights reserved.               *
 *                                                                        *
 *  This file is made available under the terms of the license agreement  *
 *  specified in the corresponding source code repository.                *
 *                                                                        *
 *  ORIGINAL AUTHOR:                                                      *
 *       James Bush - james.bush@modusbox.com                             *
 **************************************************************************/
'use strict';

const fs = require('fs');
const path = require('path');

const FS_EVENT_TYPES = {
    CHANGE: 'change',
    RENAME: 'rename'
};

// TODO: implement toString, toJSON toAnythingElse methods on config so that secrets can't be
// printed
let DEFAULTS = {
    inboundPort: 4000,
    outboundPort: 4001,
    alsEndpoint: '127.0.0.1:6500',
    peerEndpoint: '172.17.0.2:3001',
    backendEndpoint: '172.17.0.2:3001',
    dfspId: 'mojaloop-sdk',
    ilpSecret: 'mojaloop-sdk',
    checkIlp: true,
    expirySeconds: 60,
    requestProcessingTimeoutSeconds: 30,
    autoAcceptQuotes: true,
    autoAcceptParty: true,
    useQuoteSourceFSPAsTransferPayeeFSP: false,
    tls: {
        inbound: {
            mutualTLS: { enabled: false },
            creds: {
                ca: null,
                cert: null,
                key: null
            }
        },
        outbound: {
            mutualTLS: { enabled: false },
            creds: {
                ca: null,
                cert: null,
                key: null
            }
        },
    },
    validateInboundJws: true,
    validateInboundPutPartiesJws: false,
    jwsSign: true,
    jwsSignPutParties: false,
    jwsSigningKey: null,
    jwsVerificationKeysDirectory: null,
    cacheConfig: {
        host: 'localhost',
        port: 6379
    },
    enableTestFeatures: false,
    oauthTestServer: {
        enabled: false,
        listenPort: 6000,
    },
    wso2Auth: {
        refreshSeconds: 3600,
    },
    rejectExpiredQuoteResponses: false,
    rejectTransfersOnExpiredQuotes: false,
    rejectExpiredTransferFulfils: false,
    logIndent: 2,
    metrics: {
        disabled: true,
        labels: {
            fspId: '*'
        },
        config: {
            timeout: 5000,
            prefix: 'moja_sdk_',
            defaultLabels: {
                serviceName: 'sdk-schema-adapter'
            }
        }
    }
};

let config = {};
let fsWatcher;

// A promise wrapper around fs.readFile
// Redundant on node 10 and above, use require('fs').promises instead
async function readFile(...args) {
    const p = new Promise((resolve, reject) => {
        fs.readFile(...args, (err, data) => {
            if (err) {
                return reject(err);
            }
            resolve(data);
        });
    });
    return p;
}

async function readFilesDelimitedList(delimiter, list) {
    return Promise.all(list.split(delimiter).map(filename => readFile(filename)));
}

const init = () => {
    // do not copy by reference, but perform a deep clone of the object to avoid modifying
    // the DEFAULTS.
    // Useful for avoiding issues in case this and the `setConfig` are called multiple times,
    // like in unit tests.
    config = JSON.parse(JSON.stringify(DEFAULTS));
};

// initialize the config object with the DEFAULTS before any action is performed.
init();

const setConfig = async cfg => {
    config.inboundPort = cfg.INBOUND_LISTEN_PORT;
    config.outboundPort = cfg.OUTBOUND_LISTEN_PORT;
    config.tls.inbound.mutualTLS.enabled = cfg.INBOUND_MUTUAL_TLS_ENABLED.toLowerCase() === 'true';
    config.tls.outbound.mutualTLS.enabled = cfg.OUTBOUND_MUTUAL_TLS_ENABLED.toLowerCase() === 'true';

    config.peerEndpoint = cfg.PEER_ENDPOINT;
    config.alsEndpoint = cfg.ALS_ENDPOINT;
    config.quotesEndpoint = cfg.QUOTES_ENDPOINT;
    config.transfersEndpoint = cfg.TRANSFERS_ENDPOINT;
    config.backendEndpoint = cfg.BACKEND_ENDPOINT;

    config.dfspId = cfg.DFSP_ID;
    config.ilpSecret = cfg.ILP_SECRET;
    config.checkIlp = cfg.CHECK_ILP.toLowerCase() === 'true';
    config.expirySeconds = Number(cfg.EXPIRY_SECONDS);

    config.autoAcceptQuotes = cfg.AUTO_ACCEPT_QUOTES.toLowerCase() === 'true';
    config.autoAcceptParty = cfg.AUTO_ACCEPT_PARTY ? (cfg.AUTO_ACCEPT_PARTY.toLowerCase() === 'true') : true;

    config.useQuoteSourceFSPAsTransferPayeeFSP = cfg.USE_QUOTE_SOURCE_FSP_AS_TRANSFER_PAYEE_FSP ? (cfg.USE_QUOTE_SOURCE_FSP_AS_TRANSFER_PAYEE_FSP.toLowerCase() === 'true' ? true : false) : false;

    // Getting secrets from files instead of environment variables reduces the likelihood of
    // accidental leakage.
    if (config.tls.inbound.mutualTLS.enabled) {
        // read inbound certs/keys
        [config.tls.inbound.creds.ca, config.tls.inbound.creds.cert, config.tls.inbound.creds.key] = await Promise.all([
            readFilesDelimitedList(',', cfg.IN_CA_CERT_PATH),
            readFile(cfg.IN_SERVER_CERT_PATH),
            readFile(cfg.IN_SERVER_KEY_PATH)
        ]);
    }

    if (config.tls.outbound.mutualTLS.enabled) {
        //read outbound certs/keys
        [config.tls.outbound.creds.ca, config.tls.outbound.creds.cert, config.tls.outbound.creds.key] = await Promise.all([
            readFilesDelimitedList(',', cfg.OUT_CA_CERT_PATH),
            readFile(cfg.OUT_CLIENT_CERT_PATH),
            readFile(cfg.OUT_CLIENT_KEY_PATH)
        ]);
    }

    config.validateInboundJws = cfg.VALIDATE_INBOUND_JWS.toLowerCase() === 'true';
    config.validateInboundPutPartiesJws = cfg.VALIDATE_INBOUND_PUT_PARTIES_JWS ? (cfg.VALIDATE_INBOUND_PUT_PARTIES_JWS.toLowerCase() === 'true') : false;
    config.jwsSign = cfg.JWS_SIGN.toLowerCase() === 'true';
    config.jwsSignPutParties = cfg.JWS_SIGN_PUT_PARTIES ? (cfg.JWS_SIGN_PUT_PARTIES.toLowerCase() === 'true') : false;
    config.jwsSigningKey = await readFile(cfg.JWS_SIGNING_KEY_PATH);
    config.jwsVerificationKeysDirectory = cfg.JWS_VERIFICATION_KEYS_DIRECTORY;

    config.jwsVerificationKeys = {};

    // read files on startup.
    fs.readdirSync(cfg.JWS_VERIFICATION_KEYS_DIRECTORY)
        .filter(f => f.endsWith('.pem'))
        .map(f => {
            config.jwsVerificationKeys[path.basename(f, '.pem')] = fs.readFileSync(path.join(cfg.JWS_VERIFICATION_KEYS_DIRECTORY, f));
        });

    // continuously monitor folder for changes in files.
    fsWatcher = fs.watch(cfg.JWS_VERIFICATION_KEYS_DIRECTORY, (eventType, filename) => {
        // On most platforms, 'rename' is emitted whenever a filename appears or disappears in the directory.
        // From: https://nodejs.org/docs/latest/api/fs.html#fs_fs_watch_filename_options_listener
        if (eventType === FS_EVENT_TYPES.RENAME) {
            if (config.jwsVerificationKeys[path.basename(filename, '.pem')] == null) {
                config.jwsVerificationKeys[path.basename(filename, '.pem')] = fs.readFileSync(path.join(cfg.JWS_VERIFICATION_KEYS_DIRECTORY, filename));
            } else {
                delete config.jwsVerificationKeys[path.basename(filename, '.pem')];
            }
        }
    });

    config.cacheConfig.host = cfg.CACHE_HOST;
    config.cacheConfig.port = cfg.CACHE_PORT;

    config.enableTestFeatures = cfg.ENABLE_TEST_FEATURES.toLowerCase() === 'true';

    // OAuth mock server configs
    config.oauthTestServer.enabled = cfg.ENABLE_OAUTH_TOKEN_ENDPOINT.toLowerCase() === 'true';
    config.oauthTestServer.clientKey = cfg.OAUTH_TOKEN_ENDPOINT_CLIENT_KEY;
    config.oauthTestServer.clientSecret = cfg.OAUTH_TOKEN_ENDPOINT_CLIENT_SECRET;
    config.oauthTestServer.listenPort = cfg.OAUTH_TOKEN_ENDPOINT_LISTEN_PORT;

    config.wso2Auth.staticToken = cfg.WSO2_BEARER_TOKEN;
    config.wso2Auth.tokenEndpoint = cfg.OAUTH_TOKEN_ENDPOINT;
    config.wso2Auth.clientKey = cfg.OAUTH_CLIENT_KEY;
    config.wso2Auth.clientSecret = cfg.OAUTH_CLIENT_SECRET;
    config.wso2Auth.refreshSeconds = cfg.OAUTH_REFRESH_SECONDS;

    config.rejectExpiredQuoteResponses = cfg.REJECT_EXPIRED_QUOTE_RESPONSES.toLowerCase() === 'true';
    config.rejectTransfersOnExpiredQuotes = cfg.REJECT_TRANSFERS_ON_EXPIRED_QUOTES.toLowerCase() === 'true';
    config.rejectExpiredTransferFulfils = cfg.REJECT_EXPIRED_TRANSFER_FULFILS.toLowerCase() === 'true';

    config.requestProcessingTimeoutSeconds = cfg.REQUEST_PROCESSING_TIMEOUT_SECONDS;

    config.alsEndpoint = cfg.ALS_ENDPOINT;

    config.logIndent = cfg.LOG_INDENT ? Number(cfg.LOG_INDENT) : 2;

<<<<<<< HEAD
    config.metrics = {
        disabled: cfg.METRICS_DISABLED.toLowerCase() === 'true',
        labels: {
            fspId: cfg.METRICS_LABELS_FSP_ID
        },
        config: {
            timeout: parseInt(cfg.METRICS_CONFIG_TIMEOUT),
            prefix: cfg.METRICS_CONFIG_PREFIX,
            defaultLabels: {
                serviceName: cfg.METRICS_CONFIG_LABELS_SERVICE_NAME
            }
        }
    };

    config.allowTransferWithoutQuote =  cfg.ALLOW_TRANSFER_WITHOUT_QUOTE;

=======
    config.allowTransferWithoutQuote =  cfg.ALLOW_TRANSFER_WITHOUT_QUOTE!=null ? cfg.ALLOW_TRANSFER_WITHOUT_QUOTE.toLowerCase() === 'true' : false;
>>>>>>> a0544ee8
};

const getConfig = () => {
    return config;
};

// useful for closing the open handler of the fs.watch, especially in unit tests.
const destroy = () => {
    fsWatcher && fsWatcher.close();

    config = null;
};

module.exports = {
    init,
    getConfig,
    setConfig,
    destroy
};<|MERGE_RESOLUTION|>--- conflicted
+++ resolved
@@ -218,7 +218,6 @@
 
     config.logIndent = cfg.LOG_INDENT ? Number(cfg.LOG_INDENT) : 2;
 
-<<<<<<< HEAD
     config.metrics = {
         disabled: cfg.METRICS_DISABLED.toLowerCase() === 'true',
         labels: {
@@ -235,9 +234,6 @@
 
     config.allowTransferWithoutQuote =  cfg.ALLOW_TRANSFER_WITHOUT_QUOTE;
 
-=======
-    config.allowTransferWithoutQuote =  cfg.ALLOW_TRANSFER_WITHOUT_QUOTE!=null ? cfg.ALLOW_TRANSFER_WITHOUT_QUOTE.toLowerCase() === 'true' : false;
->>>>>>> a0544ee8
 };
 
 const getConfig = () => {
