--- conflicted
+++ resolved
@@ -205,7 +205,6 @@
 
     config.logIndent = cfg.LOG_INDENT ? Number(cfg.LOG_INDENT) : 2;
 
-<<<<<<< HEAD
     config.metrics = {
         disabled: cfg.METRICS_DISABLED.toLowerCase() === 'true',
         labels: {
@@ -219,10 +218,10 @@
             }
         }
     };
-=======
+
     config.testAllowTransferWithoutQuote =  cfg.TEST_ALLOW_TRANSFER_WITHOUT_QUOTE;
     config.testAllowTransferWithoutQuoteFulfilment =  cfg.TEST_ALLOW_TRANSFER_WITHOUT_QUOTE_FULFILMENT;
->>>>>>> 52818342
+
 };
 
 const getConfig = () => {
