/**************************************************************************
 *  (C) Copyright ModusBox Inc. 2019 - All rights reserved.               *
 *                                                                        *
 *  This file is made available under the terms of the license agreement  *
 *  specified in the corresponding source code repository.                *
 *                                                                        *
 *  ORIGINAL AUTHOR:                                                      *
 *       James Bush - james.bush@modusbox.com                             *
 **************************************************************************/

'use strict';


const Koa = require('koa');
const koaBody = require('koa-body');
const util = require('util');
const coBody = require('co-body');
const https = require('https');
const http = require('http');
const yaml = require('yamljs');

const randomPhrase = require('@internal/randomphrase');
const Validate = require('@internal/validate');

const inboundHandlers = require('./inboundApi/handlers.js');
const outboundHandlers = require('./outboundApi/handlers.js');
const OAuthTestServer = require('./OAuthTestServer');

const router = require('@internal/router');
const { setConfig, getConfig } = require('./config.js');
const { Logger, Transports } = require('@internal/log');

const Cache = require('@internal/cache');

const inboundApiSpec = yaml.load('./inboundApi/api.yaml');
const outboundApiSpec = yaml.load('./outboundApi/api.yaml');

const Jws = require('@mojaloop/sdk-standard-components').Jws;
const Errors = require('@mojaloop/sdk-standard-components').Errors;


class Server {
    constructor(conf) {
        this.conf = conf;
        this.inboundApi = new Koa();
        this.outboundApi = new Koa();

        this.inboundServer = {};
        this.outboundServer = {};
        this.oauthTestServer = {};
        this.jwsValidator = {};
    }


    async start() {
        // Set up the config from the environment
        const conf = this.conf;

        console.log(`Config loaded: ${util.inspect(conf, { depth: 10 })}`);

        // Set up a logger for each running server
        const space = Number(process.env.LOG_INDENT);

        // set up connection to cachc
        const inboundCacheTransports = await Promise.all([Transports.consoleDir()]);
        const inboundCacheLogger = new Logger({ context: { app: 'mojaloop-sdk-inboundCache' }, space, transports:inboundCacheTransports });

        const inboundCacheConfig = {
            ...conf.cacheConfig,
            logger: inboundCacheLogger
        };

        const inboundCache = new Cache(inboundCacheConfig);
        await inboundCache.connect();

        const outboundCacheTransports = await Promise.all([Transports.consoleDir()]);
        const outboundCacheLogger = new Logger({ context: { app: 'mojaloop-sdk-outboundCache' }, space, transports:outboundCacheTransports });

        const outboundCacheConfig = {
            ...conf.cacheConfig,
            logger: outboundCacheLogger
        };

        const outboundCache = new Cache(outboundCacheConfig);
        await outboundCache.connect();

        const inboundTransports = await Promise.all([Transports.consoleDir()]);
        const inboundLogger = new Logger({ context: { app: 'mojaloop-sdk-inbound-api' }, space, transports:inboundTransports });

        const outboundTransports = await Promise.all([Transports.consoleDir()]);
        const outboundLogger = new Logger({ context: { app: 'mojaloop-sdk-outbound-api' }, space, transports:outboundTransports });

        this.jwsValidator = new Jws.validator({
            logger: inboundLogger,
            validationKeys: conf.jwsVerificationKeys
        });


        // Log raw to console as a last resort
        const failSafe = async (ctx, next) => {
            try {
                await next();
            } catch (err) {
                // TODO: return a 500 here if the response has not already been sent?
                console.log(`Error caught in catchall: ${err.stack || util.inspect(err, { depth: 10 })}`);
            }
        };

        this.inboundApi.use(failSafe);
        this.outboundApi.use(failSafe);

        // tag each incoming request with a unique identifier
        this.inboundApi.use(async (ctx, next) => {
            ctx.request.id = randomPhrase();
            await next();
        });

        // Deal with mojaloop API content type headers...
        // treat as JSON
        this.inboundApi.use(async (ctx, next) => {
            const validHeaders = new Set([
                'application/vnd.interoperability.parties+json;version=1.0',
                'application/vnd.interoperability.participants+json;version=1.0',
                'application/vnd.interoperability.quotes+json;version=1.0',
                'application/vnd.interoperability.transfers+json;version=1.0',
                'application/json'
            ]);
            if (validHeaders.has(ctx.request.headers['content-type'])) {
                try {
                    ctx.request.body = await coBody.json(ctx.req);
                }
                catch(err) {
                    // error parsing body
                    inboundLogger.push({ err }).log('Error parsing body');
                    ctx.response.status = 400;
                    ctx.response.body = new Errors.MojaloopFSPIOPError(err, err.message, null,
                        Errors.MojaloopApiErrorCodes.MALFORMED_SYNTAX).toApiErrorObject();
                    return;
                }
            }
            await next();
        });


        // JWS validation for incoming requests
        this.inboundApi.use(async (ctx, next) => {
            if(conf.validateInboundJws) {
                try {
                    // we skip inbound JWS validation on PUT /parties requests if our config flag
                    // is set to do so.
                    if(!conf.validateInboundPutPartiesJws
                        && ctx.request.method === 'PUT'
                        && ctx.request.path.startsWith('/parties/')) {
                        inboundLogger.log('Skipping jws validation on put parties. config flag is set');
                        return await next();
                    }

                    // we dont check signatures on GET requests
                    // todo: validate this requirement. No state is mutated by GETs but
                    // there are potential security issues if message origin is used to
                    // determine permission sets i.e. what is "readable"
                    if(ctx.request.method !== 'GET') {
                        this.jwsValidator.validate(ctx.request, inboundLogger);
                    }

                }
                catch(err) {
                    inboundLogger.push({ err }).log('Inbound request failed JWS validation');

                    ctx.response.status = 400;
                    ctx.response.body = new Errors.MojaloopFSPIOPError(err, err.message, null,
                        Errors.MojaloopApiErrorCodes.INVALID_SIGNATURE).toApiErrorObject();
                    return;
                }
            }
            await next();
        });


        // outbound always expects application/json
        this.outboundApi.use(koaBody());

        // Add a log context for each request, log the receipt and handling thereof
        this.inboundApi.use(async (ctx, next) => {
            ctx.state.cache = inboundCache;
            ctx.state.conf = conf;
            ctx.state.logger = inboundLogger.push({ request: {
                id: ctx.request.id,
                path: ctx.path,
                method: ctx.method
            }});
            ctx.state.logger.push({ body: ctx.request.body }).log('Request received');
            try {
                await next();
            } catch (err) {
                ctx.state.logger.push(err).log('Error');
            }
            ctx.state.logger.log('Request processed');
        });

        this.outboundApi.use(async (ctx, next) => {
            ctx.state.cache = outboundCache;
            ctx.state.conf = conf;
            ctx.state.logger = outboundLogger.push({ request: {
                id: randomPhrase(),
                path: ctx.path,
                method: ctx.method
            }});
            ctx.state.logger.log('Request received');
            try {
                await next();
            } catch (err) {
                ctx.state.logger.push(err).log('Error');
            }
            ctx.state.logger.log('Request processed');
        });

        // Add validation for each inbound request
        const inboundValidator = new Validate();

        this.inboundApi.use(async (ctx, next) => {
            ctx.state.logger.log('Validating request');
            try {
                ctx.state.path = inboundValidator.validateRequest(ctx, ctx.state.logger);
                ctx.state.logger.log('Request passed validation');
                await next();
            } catch (err) {
                ctx.state.logger.push({ err }).log('Request failed validation.');
                // send a mojaloop spec error response
                ctx.response.status = err.httpStatusCode || 400;

                if(err instanceof Errors.MojaloopFSPIOPError) {
                    // this is a specific mojaloop spec error
                    ctx.response.body = err.toApiErrorObject();
                    return;
                }

                //generic mojaloop spec validation error
                ctx.response.body = {
                    errorInformation: {
                        errorCode: '3100',
                        errorDescription: `${err.dataPath ? err.dataPath + ' ' : ''}${err.message}`
                    }
                };
            }
        });


        // Add validation for each outbound request
        const outboundValidator = new Validate();

        this.outboundApi.use(async (ctx, next) => {
            ctx.state.logger.log('Validating request');
            try {
                ctx.state.path = outboundValidator.validateRequest(ctx, ctx.state.logger);
                ctx.state.logger.log('Request passed validation');
                await next();
            } catch (err) {
                ctx.state.logger.push({ err }).log('Request failed validation.');
                ctx.response.status = 400;
                ctx.response.body = {
                    message: err.message,
                    statusCode: 400
                };
            }
        });


        // Handle requests
        this.inboundApi.use(router(inboundHandlers.map));
        this.inboundApi.use(async (ctx, next) => {
            // Override Koa's default behaviour of returning the status code as text in the body. If we
            // haven't defined the body, we want it empty. Note that if setting this to null, Koa appears
            // to override the status code with a 204. This is correct behaviour in the sense that the
            // status code correctly corresponds to the content (none) but unfortunately the Mojaloop API
            // does not respect this convention and requires a 200.
            if (ctx.response.body === undefined) {
                ctx.response.body = '';
            }
            return await next();
        });
        this.outboundApi.use(router(outboundHandlers.map));

        await Promise.all([
            inboundValidator.initialise(inboundApiSpec),
            outboundValidator.initialise(outboundApiSpec)
        ]);

        // If config specifies TLS, start an HTTPS server; otherwise HTTP
        const inboundPort = conf.inboundPort;
        const outboundPort = conf.outboundPort;

        if (conf.tls.mutualTLS.enabled) {
            const inboundHttpsOpts = {
                ...conf.tls.inboundCreds,
                requestCert: true,
                rejectUnauthorized: true // no effect if requestCert is not true
            };
            this.inboundServer = https.createServer(inboundHttpsOpts, this.inboundApi.callback());
        } else {
            this.inboundServer = http.createServer(this.inboundApi.callback());
        }

        this.outboundServer = http.createServer(this.outboundApi.callback());

        if (conf.oauthTestServer.enabled) {
            this.oauthTestServer = OAuthTestServer({
                clientKey: conf.oauthTestServer.clientKey,
                clientSecret: conf.oauthTestServer.clientSecret,
                port: 6000,
            });
        } else {
            this.oauthTestServer = Promise.resolve();
        }

<<<<<<< HEAD
        await new Promise((resolve) => {
            this.inboundServer.listen(inboundPort, () => {
                inboundLogger.log(`Serving inbound API on port ${inboundPort}`);
                return resolve();
            });
=======
    if (conf.oauthTestServer.enabled) {
        oauthTestServer = OAuthTestServer({
            clientKey: conf.oauthTestServer.clientKey,
            clientSecret: conf.oauthTestServer.clientSecret,
            port: conf.oauthTestServer.listenPort,
>>>>>>> 9d5cd123
        });

        await new Promise((resolve) => {
            this.outboundServer.listen(outboundPort, () => {
                outboundLogger.log(`Serving outbound API on port ${outboundPort}`);
                return resolve();
            });
        });
    }


    async stop() {
        await Promise.all([(() => {
            return new Promise(resolve => {
                this.inboundServer.close(() => {
                    console.log('inbound shut down complete');
                    return resolve();
                });
            });
        })(), (() => {
            return new Promise(resolve => {
                this.outboundServer.close(() => {
                    console.log('outbound shut down compete');
                    return resolve();
                });
            });
        })(), (() => {
            return this.oauthTestServer;
        })()]);
    }
}


if(require.main === module) {
    (async () => {
        // we were started direct, not required as in unit test scenario
        await setConfig(process.env);
        const conf = getConfig();

        const svr = new Server(conf);

        // handle SIGTERM to exit gracefully
        process.on('SIGTERM', async () => {
            console.log('SIGTERM received. Shutting down APIs...');

            await svr.stop();
            process.exit(0);
        });

        svr.start().catch(err => {
            console.log(err);
            process.exit(1);
        });
    })();
}


// export things we want to unit test
module.exports = {
    Server: Server
};<|MERGE_RESOLUTION|>--- conflicted
+++ resolved
@@ -307,25 +307,17 @@
             this.oauthTestServer = OAuthTestServer({
                 clientKey: conf.oauthTestServer.clientKey,
                 clientSecret: conf.oauthTestServer.clientSecret,
-                port: 6000,
+                port: conf.oauthTestServer.listenPort
             });
         } else {
             this.oauthTestServer = Promise.resolve();
         }
 
-<<<<<<< HEAD
         await new Promise((resolve) => {
             this.inboundServer.listen(inboundPort, () => {
                 inboundLogger.log(`Serving inbound API on port ${inboundPort}`);
                 return resolve();
             });
-=======
-    if (conf.oauthTestServer.enabled) {
-        oauthTestServer = OAuthTestServer({
-            clientKey: conf.oauthTestServer.clientKey,
-            clientSecret: conf.oauthTestServer.clientSecret,
-            port: conf.oauthTestServer.listenPort,
->>>>>>> 9d5cd123
         });
 
         await new Promise((resolve) => {
