--- conflicted
+++ resolved
@@ -1,10 +1,6 @@
 {
   "name": "@mojaloop/sdk-scheme-adapter",
-<<<<<<< HEAD
-  "version": "8.8.6",
-=======
-  "version": "9.4.1",
->>>>>>> 65e19485
+  "version": "9.4.2",
   "description": "An adapter for connecting to Mojaloop API enabled switches.",
   "main": "index.js",
   "scripts": {
@@ -30,11 +26,7 @@
     "@internal/router": "file:lib/router",
     "@internal/shared": "file:lib/model/lib/shared",
     "@internal/validate": "file:lib/validate",
-<<<<<<< HEAD
-    "@mojaloop/sdk-standard-components": "^9.1.1",
-=======
     "@mojaloop/sdk-standard-components": "^9.1.3",
->>>>>>> 65e19485
     "co-body": "^6.0.0",
     "dotenv": "^8.2.0",
     "env-var": "^6.0.4",
