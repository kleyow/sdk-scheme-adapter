{
  "name": "@mojaloop/sdk-scheme-adapter",
<<<<<<< HEAD
  "version": "11.2.5",
=======
  "version": "11.3.0",
>>>>>>> 4833a2fc
  "description": "An adapter for connecting to Mojaloop API enabled switches.",
  "main": "index.js",
  "scripts": {
    "audit:resolve": "SHELL=sh resolve-audit --production",
    "audit:check": "SHELL=sh check-audit --production",
    "lint": "eslint .",
    "lint:fix": "eslint . --fix",
    "test": "jest --ci --reporters=default --reporters=jest-junit --env=node test/unit",
    "test:int": "jest --ci --reporters=default --reporters=jest-junit --env=node test/integration --forceExit"
  },
  "author": "Matt Kingston, James Bush, ModusBox Inc.",
  "contributors": [
    "Kamuela Franco <kamuela.franco@modusbox.com>",
    "Steven Oderayi <steven.oderayi@modusbox.com>",
    "Valentin Genev <valentin.genev@modusbox.com>"
  ],
  "license": "Apache-2.0",
  "licenses": [
    {
      "type": "Apache-2.0",
      "url": "http://www.apache.org/licenses/LICENSE-2.0"
    }
  ],
  "dependencies": {
    "@internal/cache": "file:lib/cache",
    "@internal/log": "file:lib/log",
    "@internal/model": "file:lib/model",
    "@internal/randomphrase": "file:lib/randomphrase",
    "@internal/requests": "file:lib/model/lib/requests",
    "@internal/router": "file:lib/router",
    "@internal/shared": "file:lib/model/lib/shared",
    "@internal/validate": "file:lib/validate",
    "@internal/openapi": "file:lib/openapi",
    "@mojaloop/sdk-standard-components": "11.5.3",
    "ajv": "^6.12.2",
    "ajv-keywords": "^3.5.2",
    "co-body": "^6.0.0",
    "dotenv": "^8.2.0",
    "env-var": "^6.1.1",
    "js-yaml": "^3.13.1",
    "koa": "^2.11.0",
    "koa-body": "^4.1.1",
    "koa2-oauth-server": "^1.0.0",
    "uuidv4": "^6.0.8",
    "ws": "^7.3.1"
  },
  "devDependencies": {
    "@types/jest": "^25.2.1",
    "eslint": "^7.0.0",
    "eslint-config-airbnb-base": "^14.1.0",
    "eslint-plugin-import": "^2.20.2",
    "jest": "^26.0.1",
    "jest-junit": "^10.0.0",
    "nock": "^12.0.3",
    "npm-audit-resolver": "2.2.0",
    "openapi-response-validator": "^4.0.0",
    "redis-mock": "^0.49.0",
    "supertest": "^4.0.2"
  }
}<|MERGE_RESOLUTION|>--- conflicted
+++ resolved
@@ -1,10 +1,6 @@
 {
   "name": "@mojaloop/sdk-scheme-adapter",
-<<<<<<< HEAD
-  "version": "11.2.5",
-=======
   "version": "11.3.0",
->>>>>>> 4833a2fc
   "description": "An adapter for connecting to Mojaloop API enabled switches.",
   "main": "index.js",
   "scripts": {
