--- conflicted
+++ resolved
@@ -53,16 +53,7 @@
         test('calls `model.quoteRequest` with the expected arguments.', async () => {
             const quoteRequestSpy = jest.spyOn(Model.prototype, 'quoteRequest');
 
-<<<<<<< HEAD
-            try {
-                await handlers.map['/quotes'].post.handler(mockContext);
-            }
-            catch(e) {
-                expect(e).toBe(undefined);
-            }
-=======
             await expect(handlers.map['/quotes'].post(mockContext)).resolves.toBe(undefined);
->>>>>>> d39fdffb
 
             expect(quoteRequestSpy).toHaveBeenCalledTimes(1);
             expect(quoteRequestSpy.mock.calls[0][0]).toBe(mockContext.request.body);
